{
  "robotWidth": 0.8509,
  "robotLength": 0.9652,
  "holonomicMode": true,
  "pathFolders": [
    "Middle",
    "Station",
    "Top"
  ],
  "autoFolders": [
    "Middle",
    "Top"
  ],
  "defaultMaxVel": 4.73,
  "defaultMaxAccel": 8.0,
<<<<<<< HEAD
  "defaultMaxAngVel": 540.0,
=======
  "defaultMaxAngVel": 600.0,
>>>>>>> b46bcb1b
  "defaultMaxAngAccel": 105.0,
  "defaultNominalVoltage": 12.0,
  "robotMass": 47.6272,
  "robotMOI": 104.36,
  "robotTrackwidth": 0.546,
  "driveWheelRadius": 0.051,
  "driveGearing": 6.746031746031747,
  "maxDriveSpeed": 4.73,
  "driveMotorType": "krakenX60",
  "driveCurrentLimit": 52.0,
  "wheelCOF": 1.0,
  "flModuleX": 0.320675,
  "flModuleY": 0.257175,
  "frModuleX": 0.320675,
  "frModuleY": -0.257175,
  "blModuleX": -0.320675,
  "blModuleY": 0.257175,
  "brModuleX": -0.320675,
  "brModuleY": -0.257175,
  "bumperOffsetX": 0.0,
  "bumperOffsetY": 0.0,
  "robotFeatures": []
}<|MERGE_RESOLUTION|>--- conflicted
+++ resolved
@@ -13,11 +13,7 @@
   ],
   "defaultMaxVel": 4.73,
   "defaultMaxAccel": 8.0,
-<<<<<<< HEAD
-  "defaultMaxAngVel": 540.0,
-=======
   "defaultMaxAngVel": 600.0,
->>>>>>> b46bcb1b
   "defaultMaxAngAccel": 105.0,
   "defaultNominalVoltage": 12.0,
   "robotMass": 47.6272,
