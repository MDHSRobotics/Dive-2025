// Copyright (c) FIRST and other WPILib contributors.
// Open Source Software; you can modify and/or share it under the terms of
// the WPILib BSD license file in the root directory of this project.

package frc.robot;

import com.ctre.phoenix6.swerve.SwerveModule.DriveRequestType;
import com.ctre.phoenix6.swerve.SwerveModule.SteerRequestType;
import com.ctre.phoenix6.swerve.SwerveRequest;
import edu.wpi.first.math.geometry.Pose2d;
import edu.wpi.first.math.geometry.Rotation2d;
import edu.wpi.first.wpilibj.smartdashboard.SendableChooser;
import edu.wpi.first.wpilibj.smartdashboard.SmartDashboard;
import edu.wpi.first.wpilibj2.command.Command;
import edu.wpi.first.wpilibj2.command.Commands;
import edu.wpi.first.wpilibj2.command.button.CommandPS4Controller;
import edu.wpi.first.wpilibj2.command.button.CommandXboxController;
import frc.robot.Constants.*;
import frc.robot.commands.AimingRoutines;
import frc.robot.subsystems.climb.Climb;
import frc.robot.subsystems.drive.CommandSwerveDrivetrain;
import frc.robot.subsystems.drive.DriveConstants;
import frc.robot.subsystems.drive.DriveTelemetry;
import frc.robot.subsystems.drive.TunerConstants;
import frc.robot.subsystems.elevator.Elevator;
import frc.robot.subsystems.elevator.Elevator.ElevatorArmPositions;
import frc.robot.subsystems.elevator.Elevator.ElevatorPositions;
import frc.robot.subsystems.intake.Intake;
import frc.robot.subsystems.intake.Intake.IntakeArmPositions;
import frc.robot.util.AutoCreator;

/**
 * This class is where the bulk of the robot should be declared. Since Command-based is a
 * "declarative" paradigm, very little robot logic should actually be handled in the {@link Robot}
 * periodic methods (other than the scheduler calls). Instead, the structure of the robot (including
 * subsystems, commands, and trigger mappings) should be declared here.
 */
public class RobotContainer {
    private enum RobotSpeeds {
        MAX_SPEED,
        HALF_SPEED,
        QUARTER_SPEED
    }

    public enum CageLocation {
        LEFT,
        MIDDLE,
        RIGHT
    }

    // The robot's subsystems and commands are defined here...
    private final CommandSwerveDrivetrain m_drivetrain = TunerConstants.createDrivetrain();
    private final Climb m_climb = new Climb();
    private final Elevator m_elevator = new Elevator();
    private final Intake m_intake = new Intake();

    /* Setting up bindings for necessary control of the swerve drive platform.
     */
    private final SwerveRequest.FieldCentric drive = new SwerveRequest.FieldCentric()
            .withDriveRequestType(DriveRequestType.Velocity)
            .withSteerRequestType(SteerRequestType.MotionMagicExpo);
    private final SwerveRequest.SwerveDriveBrake brake = new SwerveRequest.SwerveDriveBrake()
            .withDriveRequestType(DriveRequestType.Velocity)
            .withSteerRequestType(SteerRequestType.MotionMagicExpo);

    // private final SwerveRequest.SysIdSwerveRotation angularConstraintsCharacterizer =
    //         new SwerveRequest.SysIdSwerveRotation().withRotationalRate(DriveConstants.MAX_ANGULAR_RATE);

    /* Controllers */
    private final CommandPS4Controller driverController =
            new CommandPS4Controller(ControllerConstants.DRIVER_CONTROLLER_PORT);
    private final CommandXboxController operatorController =
            new CommandXboxController(ControllerConstants.OPERATOR_CONTROLLER_PORT);

    /* Robot States */
    private RobotSpeeds m_robotSpeed = RobotSpeeds.MAX_SPEED;

    private final DriveTelemetry driveTelemetry = new DriveTelemetry();

    /* Selectors (open up in a dashboard like Elastic) */
<<<<<<< HEAD
    private final SendableChooser<Command> autoChooser;
    private final SendableChooser<CageLocation> cageChooser = new SendableChooser<CageLocation>();
=======
    // private final SendableChooser<Command> testAutoChooser;
    private final SendableChooser<CageLocation> cageChooser = new SendableChooser<CageLocation>();
    private final AutoCreator autoCreator = new AutoCreator(this::resetFieldPosition, m_elevator);
>>>>>>> ca6880a5

    private final AimingRoutines aimingRoutines = new AimingRoutines(
            m_drivetrain, this::getVelocityX, this::getVelocityY, this::getDeadband, cageChooser::getSelected);

    /** The container for the robot. Contains subsystems, OI devices, and commands. */
    public RobotContainer() {
        registerNamedCommands();
        setDefaultCommands();
        configureTriggers();
        configureDriverControls();
        configureOperatorControls();

        m_drivetrain.registerTelemetry(driveTelemetry::telemeterize);

<<<<<<< HEAD
        autoChooser = AutoBuilder.buildAutoChooser();
        autoChooser.addOption(
                "Drive Wheel Radius Characterization",
                WheelRadiusCharacterization.characterizationCommand(m_drivetrain));
        autoChooser.addOption("Drive to nearest tree", aimingRoutines.driveToTree());
        autoChooser.addOption("Drive into cage", aimingRoutines.driveIntoCage());
        SmartDashboard.putData("Select your auto:", autoChooser);

        cageChooser.addOption("Left", CageLocation.LEFT);
        cageChooser.addOption("Middle", CageLocation.MIDDLE);
        cageChooser.addOption("Right", CageLocation.RIGHT);
        SmartDashboard.putData("Select your cage:", cageChooser);
=======
        // testAutoChooser = AutoBuilder.buildAutoChooser();
        // testAutoChooser.addOption(
        //         "Drive Wheel Radius Characterization",
        //         WheelRadiusCharacterization.characterizationCommand(m_drivetrain));
        // testAutoChooser.addOption("Drive to nearest tree", aimingRoutines.driveToTree());
        // testAutoChooser.addOption("Drive into cage", aimingRoutines.driveIntoCage());
        // SmartDashboard.putData("Select your test auto:", testAutoChooser);

        cageChooser.addOption("Left", CageLocation.LEFT);
        cageChooser.addOption("Middle", CageLocation.MIDDLE);
        cageChooser.addOption("Right", CageLocation.RIGHT);
        SmartDashboard.putData("Select your cage:", cageChooser);

        autoCreator.sendAutoChoosers();
>>>>>>> ca6880a5
    }

    private void setDefaultCommands() {
        m_drivetrain.setDefaultCommand(m_drivetrain.applyRequest(() -> drive.withVelocityX(getVelocityX())
                .withVelocityY(getVelocityY())
                .withRotationalRate(getRotationalRate())
                .withDeadband(getDeadband())
                .withRotationalDeadband(getRotationalDeadband())));
        m_climb.setDefaultCommand(m_climb.disableMotorsCommand());
        m_elevator.setDefaultCommand(m_elevator.setElevatorAndArmPositionCommand(
                ElevatorPositions.CURRENT_POSITION, ElevatorArmPositions.CURRENT_POSITION));
        m_intake.setDefaultCommand(m_intake.disableMotorsCommand());
    }

    /**
     * Use this method to define trigger->command mappings that don't involve controller inputs.
     */
    private void configureTriggers() {}

    /**
     * Use this method to define controller input->command mappings.
     * please use <a href="
     * https://www.padcrafter.com/?templates=Driver+Controller&plat=1&leftStick=Drive&aButton=Lock+wheels&xButton=Drive+to+tree&yButton=Face+processor&leftBumper=Face+Left+Coral+Station&backButton=Reset+robot+orientation&rightBumper=Face+Right+Coral+Station&bButton=Face+reef+wall&leftTrigger=Slow+Mode&rightTrigger=Super+Slow+Mode&dpadLeft=&rightStick=Rotate&dpadDown=Climb&dpadUp=Raise+climb
     * ">this controller map</a>
     * to update and view the current controls.
     */
    private void configureDriverControls() {
        // Half Speed
        driverController.L2().onTrue(Commands.runOnce(() -> m_robotSpeed = RobotSpeeds.HALF_SPEED));
        driverController.L2().onFalse(Commands.runOnce(() -> m_robotSpeed = RobotSpeeds.MAX_SPEED));

        // Quarter Speed
        driverController.R2().onTrue(Commands.runOnce(() -> m_robotSpeed = RobotSpeeds.QUARTER_SPEED));
        driverController.R2().onFalse(Commands.runOnce(() -> m_robotSpeed = RobotSpeeds.MAX_SPEED));
        // Select left station
        driverController.L1().whileTrue(aimingRoutines.alignWithCoralStation(true));
        // Select right station
        driverController.R1().whileTrue(aimingRoutines.alignWithCoralStation(false));
<<<<<<< HEAD

        // Point wheels with right joystick
        // driverController
        //         .povLeft()
        //         .whileTrue(m_drivetrain.applyRequest(() -> pointWheelsAt.withModuleDirection(
        //                 new Rotation2d(-driverController.getRightY(), -driverController.getRightX()))));
=======
>>>>>>> ca6880a5

        // Reset robot orientation
        driverController
                .touchpad()
                .onTrue(m_drivetrain.runOnce(() -> m_drivetrain.setOperatorPerspectiveForward(
                        m_drivetrain.getState().Pose.getRotation())));

<<<<<<< HEAD
        // driverController.circle().whileTrue(aimingRoutines.orientToFaceReefWall());
        driverController.circle().whileTrue(m_drivetrain.applyRequest(() -> brake));
        driverController.triangle().whileTrue(aimingRoutines.alignWithProcessor());
        driverController.cross().whileTrue(aimingRoutines.driveToTree());
        driverController.square().whileTrue(aimingRoutines.driveIntoCage());
=======
        driverController.circle().whileTrue(aimingRoutines.orientToFaceReefWall());
        driverController.triangle().whileTrue(aimingRoutines.driveToCoralStation());
        driverController.cross().whileTrue(m_drivetrain.applyRequest(() -> brake));
        driverController.square().whileTrue(aimingRoutines.driveToTree());

        driverController.povUp().whileTrue(m_climb.setPowerCommand(() -> 1.0, () -> 1.0));
        driverController.povDown().whileTrue(m_climb.setPowerCommand(() -> -1.0, () -> -1.0));
>>>>>>> ca6880a5

        /*
         * Run SysId routines when holding back/start and X/Y.
         * Note that each routine should be run exactly once in a single log.
         * Comment out when finished.
         */
        // driverController
        //         .share()
        //         .and(driverController.povUp())
        //         .whileTrue(m_elevator.sysIdDynamic(SysIdRoutine.Direction.kForward));
        // driverController
        //         .share()
        //         .and(driverController.povDown())
        //         .whileTrue(m_elevator.sysIdDynamic(SysIdRoutine.Direction.kReverse));
        // driverController
        //         .options()
        //         .and(driverController.povUp())
        //         .whileTrue(m_elevator.sysIdQuasistatic(SysIdRoutine.Direction.kForward));
        // driverController
        //         .options()
        //         .and(driverController.povDown())
        //         .whileTrue(m_elevator.sysIdQuasistatic(SysIdRoutine.Direction.kReverse));
    }

    /**
     * Use this method to define controller input->command mappings.
     * please use <a href="
     * https://www.padcrafter.com/index.php?templates=Operator+Controller&col=%23D3D3D3%2C%233E4B50%2C%23FFFFFF&rightTrigger=Elevator+and+arm+to+L2&leftTrigger=Elevator+and+arm+to+L1&leftBumper=Elevator+and+arm+to+coral+station&rightBumper=Elevator+and+arm+to+L3&aButton=Intake+coral&bButton=Eject+coral&xButton=Intake+algae&yButton=Eject+algae&dpadUp=Intake+to+on-coral+algae&dpadDown=Intake+to+ground+algae&dpadLeft=Remove+algae+from+reef&dpadRight=Intake+to+processor&startButton=Stow+intake&backButton=Stow+catcher&leftStickClick=Manual+catcher+control&rightStickClick=Manual+intake+control&leftStick=Raise%2Flower+elevator&rightStick=Raise%2Flower+arm
     * ">this controller map</a>
     * to update and view the current controls.
     */
    private void configureOperatorControls() {
        operatorController
                .leftStick()
                .toggleOnTrue(m_elevator.setElevatorPowerCommand(() -> -operatorController.getLeftY()));
        operatorController
                .rightStick()
                .toggleOnTrue(m_elevator.setArmPowerCommand(() -> -operatorController.getRightY()));

        operatorController.b().whileTrue(m_elevator.ejectCoralCommand());
        operatorController.a().whileTrue(m_elevator.intakeCoralCommand());
        operatorController
                .leftBumper()
                .onTrue(m_elevator.setElevatorAndArmPositionCommand(
                        ElevatorPositions.STOWED, ElevatorArmPositions.CORAL_STATION));
        operatorController
                .rightBumper()
                .onTrue(m_elevator.setElevatorAndArmPositionCommand(
                        ElevatorPositions.L3, ElevatorArmPositions.L_2_AND_3));
        operatorController
                .leftTrigger()
                .onTrue(m_elevator.setElevatorAndArmPositionCommand(ElevatorPositions.STOWED, ElevatorArmPositions.L1));
        operatorController
                .rightTrigger()
                .onTrue(m_elevator.setElevatorAndArmPositionCommand(
                        ElevatorPositions.L2, ElevatorArmPositions.L_2_AND_3));

        operatorController.povRight().toggleOnTrue(m_intake.setArmPositionCommand(IntakeArmPositions.PROCESSOR));
        operatorController.povDown().toggleOnTrue(m_intake.setArmPositionCommand(IntakeArmPositions.GROUND_PICKUP));
        operatorController.povUp().toggleOnTrue(m_intake.setArmPositionCommand(IntakeArmPositions.ON_CORAL_PICKUP));
        operatorController
                .povLeft()
                .and(operatorController.a())
                .whileTrue(m_elevator.removeAlgaeFromReefCommand(ElevatorPositions.STOWED));
        operatorController
                .povLeft()
                .and(operatorController.y())
                .whileTrue(m_elevator.removeAlgaeFromReefCommand(ElevatorPositions.L3_ALGAE));

        operatorController.x().whileTrue(m_intake.runWheelsCommand());
        operatorController.y().whileTrue(m_intake.wheelsBackwardsCommand());

        operatorController.back().onTrue(m_intake.setArmPositionCommand(IntakeArmPositions.STOWED));
        operatorController.start().onTrue(m_elevator.setArmPositionCommand(ElevatorArmPositions.STOWED));

        // operatorController
        //         .back()
        //         .and(operatorController.povUp())
        //         .whileTrue(m_elevator.sysIdQuasistatic(SysIdRoutine.Direction.kForward));
        // operatorController
        //         .back()
        //         .and(operatorController.povDown())
        //         .whileTrue(m_elevator.sysIdQuasistatic(SysIdRoutine.Direction.kReverse));
        // operatorController
        //         .start()
        //         .and(operatorController.povUp())
        //         .whileTrue(m_elevator.sysIdDynamic(SysIdRoutine.Direction.kForward));
        // operatorController
        //         .start()
        //         .and(operatorController.povDown())
        //         .whileTrue(m_elevator.sysIdDynamic(SysIdRoutine.Direction.kReverse));
    }

    /**
     * Registers the <a href="https://pathplanner.dev/pplib-named-commands.html">Named Commands</a> used in PathPlanner.
     */
    private void registerNamedCommands() {}

    /**
     * Use this to pass the autonomous command to the main {@link Robot} class.
     * @return the command to run in autonomous
     */
    public Command getAutonomousCommand() {
        // return testAutoChooser.getSelected();
        return autoCreator.getAutonomousCommand();
    }

    /**
     * According to <a href="https://docs.wpilib.org/en/stable/docs/software/basic-programming/coordinate-system.html#wpilib-coordinate-system">WPILib convention</a>,
     * X is defined as forward.
     */
    public double getVelocityX() {
        double velocityX = DriveConstants.MAX_LINEAR_SPEED * -driverController.getLeftY();
        if (m_robotSpeed == RobotSpeeds.HALF_SPEED) {
            velocityX *= 0.5;
        } else if (m_robotSpeed == RobotSpeeds.QUARTER_SPEED) {
            velocityX *= 0.25;
        }
        return velocityX;
    }

    /**
     * According to <a href="https://docs.wpilib.org/en/stable/docs/software/basic-programming/coordinate-system.html#wpilib-coordinate-system">WPILib convention</a>,
     * Y is defined as left.
     */
    public double getVelocityY() {
        double velocityY = DriveConstants.MAX_LINEAR_SPEED * -driverController.getLeftX();
        if (m_robotSpeed == RobotSpeeds.HALF_SPEED) {
            velocityY *= 0.5;
        } else if (m_robotSpeed == RobotSpeeds.QUARTER_SPEED) {
            velocityY *= 0.25;
        }
        return velocityY;
    }

    /**
     * According to <a href="https://docs.wpilib.org/en/stable/docs/software/basic-programming/coordinate-system.html#wpilib-coordinate-system">WPILib convention</a>,
     * rotation is defined as counterclockwise.
     */
    public double getRotationalRate() {
        double rotationalRate = DriveConstants.MAX_ANGULAR_RATE * -driverController.getRightX();
        if (m_robotSpeed == RobotSpeeds.HALF_SPEED) {
            rotationalRate *= 0.5;
        } else if (m_robotSpeed == RobotSpeeds.QUARTER_SPEED) {
            rotationalRate *= 0.25;
        }
        return rotationalRate;
    }

    /**
     * Deadbands are a percentage of the joystick input.
     * 0.1 means you don't want to move until the joystick is pushed at least 10% in any direction (to prevent drift)
     * @return The linear deadband in meters per second.
     */
    public double getDeadband() {
        double deadband = DriveConstants.MAX_LINEAR_SPEED * 0.1;
        if (m_robotSpeed == RobotSpeeds.HALF_SPEED) {
            deadband *= 0.5;
        } else if (m_robotSpeed == RobotSpeeds.QUARTER_SPEED) {
            deadband *= 0.25;
        }
        return deadband;
    }

    /**
     * Deadbands are a percentage of the joystick input.
     * 0.1 means you don't want to move until the joystick is pushed at least 10% in any direction (to prevent drift)
     * @return The rotational deadband in radians per second.
     */
    public double getRotationalDeadband() {
        double rotationalDeadband = DriveConstants.MAX_ANGULAR_RATE * 0.1;
        if (m_robotSpeed == RobotSpeeds.HALF_SPEED) {
            rotationalDeadband *= 0.5;
        } else if (m_robotSpeed == RobotSpeeds.QUARTER_SPEED) {
            rotationalDeadband *= 0.25;
        }
        return rotationalDeadband;
    }

<<<<<<< HEAD
    public void resetRobotPosition(Pose2d position) {
        m_drivetrain.resetPose(position);
    }

    public void resetRobotRotation(Rotation2d rotation) {
        m_drivetrain.resetRotation(rotation);
=======
    public void resetFieldPosition(Pose2d position) {
        m_drivetrain.resetPose(position);
>>>>>>> ca6880a5
    }

    public void resetRobotRotation(Rotation2d rotation) {
        m_drivetrain.resetRotation(rotation);
    }
}<|MERGE_RESOLUTION|>--- conflicted
+++ resolved
@@ -78,14 +78,9 @@
     private final DriveTelemetry driveTelemetry = new DriveTelemetry();
 
     /* Selectors (open up in a dashboard like Elastic) */
-<<<<<<< HEAD
-    private final SendableChooser<Command> autoChooser;
-    private final SendableChooser<CageLocation> cageChooser = new SendableChooser<CageLocation>();
-=======
     // private final SendableChooser<Command> testAutoChooser;
     private final SendableChooser<CageLocation> cageChooser = new SendableChooser<CageLocation>();
     private final AutoCreator autoCreator = new AutoCreator(this::resetFieldPosition, m_elevator);
->>>>>>> ca6880a5
 
     private final AimingRoutines aimingRoutines = new AimingRoutines(
             m_drivetrain, this::getVelocityX, this::getVelocityY, this::getDeadband, cageChooser::getSelected);
@@ -100,20 +95,6 @@
 
         m_drivetrain.registerTelemetry(driveTelemetry::telemeterize);
 
-<<<<<<< HEAD
-        autoChooser = AutoBuilder.buildAutoChooser();
-        autoChooser.addOption(
-                "Drive Wheel Radius Characterization",
-                WheelRadiusCharacterization.characterizationCommand(m_drivetrain));
-        autoChooser.addOption("Drive to nearest tree", aimingRoutines.driveToTree());
-        autoChooser.addOption("Drive into cage", aimingRoutines.driveIntoCage());
-        SmartDashboard.putData("Select your auto:", autoChooser);
-
-        cageChooser.addOption("Left", CageLocation.LEFT);
-        cageChooser.addOption("Middle", CageLocation.MIDDLE);
-        cageChooser.addOption("Right", CageLocation.RIGHT);
-        SmartDashboard.putData("Select your cage:", cageChooser);
-=======
         // testAutoChooser = AutoBuilder.buildAutoChooser();
         // testAutoChooser.addOption(
         //         "Drive Wheel Radius Characterization",
@@ -128,7 +109,6 @@
         SmartDashboard.putData("Select your cage:", cageChooser);
 
         autoCreator.sendAutoChoosers();
->>>>>>> ca6880a5
     }
 
     private void setDefaultCommands() {
@@ -167,15 +147,6 @@
         driverController.L1().whileTrue(aimingRoutines.alignWithCoralStation(true));
         // Select right station
         driverController.R1().whileTrue(aimingRoutines.alignWithCoralStation(false));
-<<<<<<< HEAD
-
-        // Point wheels with right joystick
-        // driverController
-        //         .povLeft()
-        //         .whileTrue(m_drivetrain.applyRequest(() -> pointWheelsAt.withModuleDirection(
-        //                 new Rotation2d(-driverController.getRightY(), -driverController.getRightX()))));
-=======
->>>>>>> ca6880a5
 
         // Reset robot orientation
         driverController
@@ -183,13 +154,6 @@
                 .onTrue(m_drivetrain.runOnce(() -> m_drivetrain.setOperatorPerspectiveForward(
                         m_drivetrain.getState().Pose.getRotation())));
 
-<<<<<<< HEAD
-        // driverController.circle().whileTrue(aimingRoutines.orientToFaceReefWall());
-        driverController.circle().whileTrue(m_drivetrain.applyRequest(() -> brake));
-        driverController.triangle().whileTrue(aimingRoutines.alignWithProcessor());
-        driverController.cross().whileTrue(aimingRoutines.driveToTree());
-        driverController.square().whileTrue(aimingRoutines.driveIntoCage());
-=======
         driverController.circle().whileTrue(aimingRoutines.orientToFaceReefWall());
         driverController.triangle().whileTrue(aimingRoutines.driveToCoralStation());
         driverController.cross().whileTrue(m_drivetrain.applyRequest(() -> brake));
@@ -197,7 +161,6 @@
 
         driverController.povUp().whileTrue(m_climb.setPowerCommand(() -> 1.0, () -> 1.0));
         driverController.povDown().whileTrue(m_climb.setPowerCommand(() -> -1.0, () -> -1.0));
->>>>>>> ca6880a5
 
         /*
          * Run SysId routines when holding back/start and X/Y.
@@ -377,20 +340,11 @@
         return rotationalDeadband;
     }
 
-<<<<<<< HEAD
-    public void resetRobotPosition(Pose2d position) {
+    public void resetFieldPosition(Pose2d position) {
         m_drivetrain.resetPose(position);
     }
 
     public void resetRobotRotation(Rotation2d rotation) {
         m_drivetrain.resetRotation(rotation);
-=======
-    public void resetFieldPosition(Pose2d position) {
-        m_drivetrain.resetPose(position);
->>>>>>> ca6880a5
-    }
-
-    public void resetRobotRotation(Rotation2d rotation) {
-        m_drivetrain.resetRotation(rotation);
     }
 }