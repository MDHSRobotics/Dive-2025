package frc.robot.subsystems.drive;

import com.ctre.phoenix6.Utils;
import com.ctre.phoenix6.swerve.SwerveDrivetrain.SwerveDriveState;
import edu.wpi.first.math.geometry.Pose2d;
import edu.wpi.first.math.kinematics.ChassisSpeeds;
import edu.wpi.first.math.kinematics.SwerveModulePosition;
import edu.wpi.first.math.kinematics.SwerveModuleState;
import edu.wpi.first.networktables.DoubleArrayPublisher;
import edu.wpi.first.networktables.DoublePublisher;
import edu.wpi.first.networktables.NetworkTable;
import edu.wpi.first.networktables.NetworkTableInstance;
import edu.wpi.first.networktables.PubSubOption;
import edu.wpi.first.networktables.StructArrayPublisher;
import edu.wpi.first.networktables.StructPublisher;
import edu.wpi.first.wpilibj.Timer;
import frc.robot.Constants.VisionConstants;

public class DriveTelemetry {
    private final NetworkTableInstance inst = NetworkTableInstance.getDefault();
    /**
     * Provides the robot orientation to the front limelight for <a href="https://docs.limelightvision.io/docs/docs-limelight/pipeline-apriltag/apriltag-robot-localization-megatag2">megatag2</a>.
     * The LimelightHelpers equivalent to this is {@link frc.robot.util.LimelightHelpers#SetRobotOrientation(String, double, double, double, double, double, double) SetRobotOrientation()}.
     * @see <a href="https://docs.limelightvision.io/docs/docs-limelight/apis/complete-networktables-api#apriltag-and-3d-data">NetworkTables API documentation</a>
     */
    private final DoubleArrayPublisher megatag2FrontUpdater = inst.getTable(VisionConstants.FRONT_LIMELIGHT_NAME)
            .getDoubleArrayTopic("robot_orientation_set")
            .publish(PubSubOption.periodic(0.004));

    private final DoubleArrayPublisher megatag2BackUpdater = inst.getTable(VisionConstants.BACK_LIMELIGHT_NAME)
            .getDoubleArrayTopic("robot_orientation_set")
<<<<<<< HEAD
            .publish();

    /** Limelight requires this to be a array of size 6. */
    private double[] megatag2Orientation = new double[6];

=======
            .publish(PubSubOption.periodic(0.004));

    /** Limelight requires this to be an array of size 6. */
    private double[] megatag2Orientation = new double[6];

>>>>>>> ca6880a5
    /* Robot swerve drive state */
    private final NetworkTable driveStateTable = inst.getTable("DriveState");
    private final StructPublisher<Pose2d> drivePosePub = driveStateTable
            .getSubTable("Poses")
            .getStructTopic("Pose", Pose2d.struct)
            .publish();
    private final StructPublisher<ChassisSpeeds> driveSpeedsPub =
            driveStateTable.getStructTopic("Speeds", ChassisSpeeds.struct).publish();
    private final StructArrayPublisher<SwerveModuleState> driveModuleStatesPub = driveStateTable
            .getStructArrayTopic("ModuleStates", SwerveModuleState.struct)
            .publish();
    private final StructArrayPublisher<SwerveModuleState> driveModuleTargetsPub = driveStateTable
            .getStructArrayTopic("ModuleTargets", SwerveModuleState.struct)
            .publish();
    private final StructArrayPublisher<SwerveModulePosition> driveModulePositionsPub = driveStateTable
            .getStructArrayTopic("ModulePositions", SwerveModulePosition.struct)
            .publish();
    private final DoublePublisher driveOdometryFrequencyPub =
            driveStateTable.getDoubleTopic("OdometryFrequency").publish();
    private final DoublePublisher driveOdometryPeriodPub =
            driveStateTable.getDoubleTopic("OdometryPeriod").publish();
    private final DoublePublisher linearSpeedPub =
            driveStateTable.getDoubleTopic("Linear Speed").publish();
<<<<<<< HEAD

    private final double[] poseArray = new double[3];
    private final double[] moduleStatesArray = new double[8];
    private final double[] moduleTargetsArray = new double[8];
=======
>>>>>>> ca6880a5

    /** Accept the swerve drive state and log it to NetworkTables and SignalLogger. */
    public void telemeterize(SwerveDriveState state) {
        long timestamp = stateTimestampToNTTimestamp(state.Timestamp);

        /* Send the robot orientation to the limelight for megatag2 */
        megatag2Orientation[0] = state.Pose.getRotation().getDegrees();
        megatag2Orientation[1] = state.Speeds.omegaRadiansPerSecond * 180.0 / Math.PI;
        megatag2FrontUpdater.set(megatag2Orientation, timestamp);
        megatag2BackUpdater.set(megatag2Orientation, timestamp);
<<<<<<< HEAD
=======
        // Flushing is ESSENTIAL for the limelight to receive accurate yaw and give accurate pose estimates.
>>>>>>> ca6880a5
        inst.flush();

        /* Telemeterize the swerve drive state */
        drivePosePub.set(state.Pose, timestamp);
        driveSpeedsPub.set(state.Speeds, timestamp);
        driveModuleStatesPub.set(state.ModuleStates, timestamp);
        driveModuleTargetsPub.set(state.ModuleTargets, timestamp);
        driveModulePositionsPub.set(state.ModulePositions, timestamp);
        driveOdometryFrequencyPub.set(1.0 / state.OdometryPeriod, timestamp);
        driveOdometryPeriodPub.set(state.OdometryPeriod, timestamp);

        double linearSpeed = Math.hypot(state.Speeds.vxMetersPerSecond, state.Speeds.vyMetersPerSecond);
        linearSpeedPub.set(linearSpeed, timestamp);
<<<<<<< HEAD

        /* Also write to log file */
        poseArray[0] = state.Pose.getX();
        poseArray[1] = state.Pose.getY();
        poseArray[2] = state.Pose.getRotation().getDegrees();
        for (int i = 0; i < 4; ++i) {
            moduleStatesArray[i * 2 + 0] = state.ModuleStates[i].angle.getRadians();
            moduleStatesArray[i * 2 + 1] = state.ModuleStates[i].speedMetersPerSecond;
            moduleTargetsArray[i * 2 + 0] = state.ModuleTargets[i].angle.getRadians();
            moduleTargetsArray[i * 2 + 1] = state.ModuleTargets[i].speedMetersPerSecond;
        }

        SignalLogger.writeDoubleArray("DriveState/Pose", poseArray);
        SignalLogger.writeDoubleArray("DriveState/ModuleStates", moduleStatesArray);
        SignalLogger.writeDoubleArray("DriveState/ModuleTargets", moduleTargetsArray);
        SignalLogger.writeDouble("DriveState/OdometryPeriod", state.OdometryPeriod, "seconds");
=======
>>>>>>> ca6880a5
    }

    /**
     * Converts a {@link com.ctre.phoenix6.swerve.SwerveDrivetrain.SwerveDriveState SwerveDriveState}
     * timestamp to the timebase required for NetworkTables.
     * <p>
     * This is basically the inverse of calling {@link com.ctre.phoenix6.Utils#fpgaToCurrentTime(double) Utils.fpgaToCurrentTime()}.
     *
     * @param stateTimestampSeconds The SwerveDriveState timestamp in seconds
     * @return The equivalent NetworkTables timestamp in microseconds
     */
    public static long stateTimestampToNTTimestamp(double stateTimestampSeconds) {
        double NTTimestampSeconds = stateTimestampSeconds + (Timer.getFPGATimestamp() - Utils.getCurrentTimeSeconds());
        return (long) (NTTimestampSeconds * 1000000.0);
    }
}<|MERGE_RESOLUTION|>--- conflicted
+++ resolved
@@ -29,19 +29,11 @@
 
     private final DoubleArrayPublisher megatag2BackUpdater = inst.getTable(VisionConstants.BACK_LIMELIGHT_NAME)
             .getDoubleArrayTopic("robot_orientation_set")
-<<<<<<< HEAD
-            .publish();
-
-    /** Limelight requires this to be a array of size 6. */
-    private double[] megatag2Orientation = new double[6];
-
-=======
             .publish(PubSubOption.periodic(0.004));
 
     /** Limelight requires this to be an array of size 6. */
     private double[] megatag2Orientation = new double[6];
 
->>>>>>> ca6880a5
     /* Robot swerve drive state */
     private final NetworkTable driveStateTable = inst.getTable("DriveState");
     private final StructPublisher<Pose2d> drivePosePub = driveStateTable
@@ -65,13 +57,6 @@
             driveStateTable.getDoubleTopic("OdometryPeriod").publish();
     private final DoublePublisher linearSpeedPub =
             driveStateTable.getDoubleTopic("Linear Speed").publish();
-<<<<<<< HEAD
-
-    private final double[] poseArray = new double[3];
-    private final double[] moduleStatesArray = new double[8];
-    private final double[] moduleTargetsArray = new double[8];
-=======
->>>>>>> ca6880a5
 
     /** Accept the swerve drive state and log it to NetworkTables and SignalLogger. */
     public void telemeterize(SwerveDriveState state) {
@@ -82,10 +67,7 @@
         megatag2Orientation[1] = state.Speeds.omegaRadiansPerSecond * 180.0 / Math.PI;
         megatag2FrontUpdater.set(megatag2Orientation, timestamp);
         megatag2BackUpdater.set(megatag2Orientation, timestamp);
-<<<<<<< HEAD
-=======
         // Flushing is ESSENTIAL for the limelight to receive accurate yaw and give accurate pose estimates.
->>>>>>> ca6880a5
         inst.flush();
 
         /* Telemeterize the swerve drive state */
@@ -99,25 +81,6 @@
 
         double linearSpeed = Math.hypot(state.Speeds.vxMetersPerSecond, state.Speeds.vyMetersPerSecond);
         linearSpeedPub.set(linearSpeed, timestamp);
-<<<<<<< HEAD
-
-        /* Also write to log file */
-        poseArray[0] = state.Pose.getX();
-        poseArray[1] = state.Pose.getY();
-        poseArray[2] = state.Pose.getRotation().getDegrees();
-        for (int i = 0; i < 4; ++i) {
-            moduleStatesArray[i * 2 + 0] = state.ModuleStates[i].angle.getRadians();
-            moduleStatesArray[i * 2 + 1] = state.ModuleStates[i].speedMetersPerSecond;
-            moduleTargetsArray[i * 2 + 0] = state.ModuleTargets[i].angle.getRadians();
-            moduleTargetsArray[i * 2 + 1] = state.ModuleTargets[i].speedMetersPerSecond;
-        }
-
-        SignalLogger.writeDoubleArray("DriveState/Pose", poseArray);
-        SignalLogger.writeDoubleArray("DriveState/ModuleStates", moduleStatesArray);
-        SignalLogger.writeDoubleArray("DriveState/ModuleTargets", moduleTargetsArray);
-        SignalLogger.writeDouble("DriveState/OdometryPeriod", state.OdometryPeriod, "seconds");
-=======
->>>>>>> ca6880a5
     }
 
     /**
