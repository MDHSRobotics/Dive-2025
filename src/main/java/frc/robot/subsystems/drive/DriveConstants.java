package frc.robot.subsystems.drive;

import static edu.wpi.first.units.Units.*;

import com.pathplanner.lib.config.ModuleConfig;
import com.pathplanner.lib.config.PIDConstants;
import com.pathplanner.lib.config.RobotConfig;
<<<<<<< HEAD
=======
import com.pathplanner.lib.controllers.PPHolonomicDriveController;
>>>>>>> ca6880a5
import com.pathplanner.lib.path.PathConstraints;
import edu.wpi.first.math.geometry.Translation2d;
import edu.wpi.first.math.system.plant.DCMotor;
import edu.wpi.first.math.trajectory.TrapezoidProfile;
import edu.wpi.first.math.util.Units;
import edu.wpi.first.units.AngularAccelerationUnit;
import edu.wpi.first.units.LinearAccelerationUnit;
import edu.wpi.first.units.VoltageUnit;
import edu.wpi.first.units.measure.Angle;
import edu.wpi.first.units.measure.Distance;
import edu.wpi.first.units.measure.Mass;
import edu.wpi.first.units.measure.MomentOfInertia;
import edu.wpi.first.units.measure.Per;

/**
 * Contains constants for the swerve drive that haven't been specified in {@link frc.robot.subsystems.drive.TunerConstants TunerConstants}.
 * <p>
 * Some constants are pre-converted to avoid repeated unit conversions in the main robot loop.
 */
public class DriveConstants {
    private DriveConstants() {}

    /**
     * Distance between center to front bumper in meters
     */
    public static final Distance CENTER_TO_BUMPER_LENGTH = Inches.of(16);

    /**
     * Distance between front left module (cancoder) and front right module (cancoder)
     */
    private static final Distance TRACKWIDTH = Inches.of(20.25);
    /**
     * Distance between front left module (cancoder) and back left module (cancoder)
     */
    private static final Distance WHEELBASE = Inches.of(25.25);
    /**
     * Distance from center of robot to a module (cancoder)
     */
    public static final Distance DRIVEBASE_RADIUS = Inches.of(
            Math.hypot(TRACKWIDTH.div(2.0).in(Inches), WHEELBASE.div(2.0).in(Inches)));

    /**
     * Max linear speed of the robot in meters per second.
     * In reality, it takes quite some time to reach this velocity due to the low drive slip current limit.
     */
    public static final double MAX_LINEAR_SPEED = MetersPerSecond.of(4).in(MetersPerSecond);

    /**
     * Constraints for the <a href="https://docs.wpilib.org/en/stable/docs/software/advanced-controls/controllers/trapezoidal-profiles.html">motion profiles</a> used in custom swerve requests.
     */
    public static final TrapezoidProfile.Constraints LINEAR_MOTION_CONSTRAINTS =
            new TrapezoidProfile.Constraints(4.0, 2.0);

    /**
     * Max angular rate of the robot in radians per second.
     * @see <a href="https://math.libretexts.org/Bookshelves/Precalculus/Elementary_Trigonometry_(Corral)/04%3A_Radian_Measure/4.04%3A_Circular_Motion-_Linear_and_Angular_Speed">explanation on how to convert from linear velocity to angular velocity</a>
     */
    public static final double MAX_ANGULAR_RATE =
            RadiansPerSecond.of(MAX_LINEAR_SPEED / DRIVEBASE_RADIUS.in(Meters)).in(RadiansPerSecond);

    /**
     * Goal tolerance for the <a href="https://docs.wpilib.org/en/stable/docs/software/advanced-controls/introduction/introduction-to-pid.html">heading PID controller</a>
     * used in custom swerve requests.
     */
    public static final Angle HEADING_TOLERANCE = Degrees.of(2);

    /**
     * Goal tolerance for the <a href="https://docs.wpilib.org/en/stable/docs/software/advanced-controls/introduction/introduction-to-pid.html">x and y PID controllers</a>
     * used in custom swerve requests.
     */
<<<<<<< HEAD
    public static final Angle HEADING_TOLERANCE = Degrees.of(2);

    /**
     * Goal tolerance for the <a href="https://docs.wpilib.org/en/stable/docs/software/advanced-controls/introduction/introduction-to-pid.html">x and y PID controllers</a>
     * used in custom swerve requests.
     */
=======
>>>>>>> ca6880a5
    public static final Distance LINEAR_TOLERANCE = Inches.of(1);

    /**
     * Multiply wheel rotations by this number to convert to meters.
     * This accounts for the drive gear ratio.
     * Units: meter / rotations
     * @see <a href="https://pro.docs.ctr-electronics.com/en/stable/docs/api-reference/device-specific/talonfx/closed-loop-requests.html#converting-from-meters">How we convert from rotations to meters</a>
     */
    private static final double WHEEL_ROTATIONS_TO_METERS_CONVERSION =
            2.0 * Math.PI * TunerConstants.kWheelRadius.in(Meters) / TunerConstants.kDriveGearRatio;

    /* PathPlanner Configuration */

    /**
     * PID Constants for PathPlanner translation.
     */
    public static final PIDConstants TRANSLATION_PID = new PIDConstants(5.0, 0.0, 0.0);

    /**
     * PID Constants for PathPlanner rotation.
     */
    public static final PIDConstants ROTATION_PID = new PIDConstants(5.0, 0.0, 0.0);

    public static final PPHolonomicDriveController DRIVE_CONTROLLER =
            new PPHolonomicDriveController(TRANSLATION_PID, ROTATION_PID);

    /**
     * Robot mass with battery.
     * Last measured value: 126 pounds-force, coverted to kg.
     */
    private static final Mass ROBOT_MASS = Kilograms.of(57.15264);

    /**
     * Angular acceleration gain from {@link com.ctre.phoenix6.swerve.SwerveRequest.SysIdSwerveRotation a SysId routine}.
     * This comes from the Rotation Voltage Position/Velocity PNGs in the project files.
     */
    private static final Per<VoltageUnit, AngularAccelerationUnit> K_A_ANGULAR =
            Volts.per(DegreesPerSecondPerSecond).ofNative(0.0015539);

    /**
     * Linear acceleration gain from {@link com.ctre.phoenix6.swerve.SwerveRequest.SysIdSwerveTranslation a SysId routine}.
     * This comes from "Translation Velocity.PNG" in the project files.
     * 0.0024069 volts/rotation per second squared / 0.0473146029 meters/rotation
     */
    private static final Per<VoltageUnit, LinearAccelerationUnit> K_A_LINEAR =
            VoltsPerMeterPerSecondSquared.ofNative(0.0024069 / WHEEL_ROTATIONS_TO_METERS_CONVERSION);

    /**
     * The robot's moment of inertia.
     * I'm not sure if the units are actually KG*M^2, but this how PathPlanner says to calculate it.
     * @see <a href="https://pathplanner.dev/robot-config.html#calculating-moi-through-sysid-recommended">the equation for calculating MOI through SysId</a>
     * @see <a href="https://choreo.autos/usage/estimating-moi/">the equation, but with some units specified</a>
     * @see <a href="https://www.chiefdelphi.com/t/question-about-calculating-moi-with-sysid/490893">why we use drivebase radius instead of trackwidth / 2</a>
     */
    private static final MomentOfInertia ROBOT_MOI = KilogramSquareMeters.of(ROBOT_MASS.in(Kilograms)
            * DRIVEBASE_RADIUS.in(Meters)
            * (K_A_ANGULAR.in(VoltsPerRadianPerSecondSquared) / K_A_LINEAR.in(VoltsPerMeterPerSecondSquared)));

    /** Wheel coefficient of friction for <a href="https://www.vexrobotics.com/colsonperforma.html">Colson wheels.</a> */
    private static final double WHEEL_COF = 1.0;

    /** The swerve module config to be used for every module. */
    private static final ModuleConfig MODULE_CONFIG = new ModuleConfig(
            TunerConstants.kWheelRadius,
            TunerConstants.kSpeedAt12Volts,
            WHEEL_COF,
            DCMotor.getKrakenX60(1),
            TunerConstants.kDriveGearRatio,
            TunerConstants.kSlipCurrent,
            1);

    /**
     * The locations of the modules relative to the center of the robot.
     * The order is FL, FR, BL, and BR.
     */
    private static final Translation2d[] MODULE_OFFSETS = new Translation2d[] {
        new Translation2d(TunerConstants.kFrontLeftXPos, TunerConstants.kFrontLeftYPos),
        new Translation2d(TunerConstants.kFrontRightXPos, TunerConstants.kFrontRightYPos),
        new Translation2d(TunerConstants.kBackLeftXPos, TunerConstants.kBackLeftYPos),
        new Translation2d(TunerConstants.kBackRightXPos, TunerConstants.kBackRightYPos)
    };

    public static final RobotConfig PATHPLANNER_CONFIG =
            new RobotConfig(ROBOT_MASS, ROBOT_MOI, MODULE_CONFIG, MODULE_OFFSETS);

<<<<<<< HEAD
    public static final PathConstraints PATHFINDING_CONSTRAINTS =
=======
    public static final PathConstraints ON_THE_FLY_CONSTRAINTS = new PathConstraints(
            LINEAR_MOTION_CONSTRAINTS.maxVelocity,
            LINEAR_MOTION_CONSTRAINTS.maxAcceleration,
            Units.degreesToRadians(540),
            Units.degreesToRadians(540),
            12);
    public static final PathConstraints CORAL_STATION_CONSTRAINTS =
>>>>>>> ca6880a5
            new PathConstraints(4, 4, Units.degreesToRadians(540), Units.degreesToRadians(540), 12);
    public static final PathConstraints CAGE_CONSTRAINTS =
            new PathConstraints(1, 1, Units.degreesToRadians(540), Units.degreesToRadians(540), 12);
}<|MERGE_RESOLUTION|>--- conflicted
+++ resolved
@@ -5,10 +5,7 @@
 import com.pathplanner.lib.config.ModuleConfig;
 import com.pathplanner.lib.config.PIDConstants;
 import com.pathplanner.lib.config.RobotConfig;
-<<<<<<< HEAD
-=======
 import com.pathplanner.lib.controllers.PPHolonomicDriveController;
->>>>>>> ca6880a5
 import com.pathplanner.lib.path.PathConstraints;
 import edu.wpi.first.math.geometry.Translation2d;
 import edu.wpi.first.math.system.plant.DCMotor;
@@ -79,15 +76,12 @@
      * Goal tolerance for the <a href="https://docs.wpilib.org/en/stable/docs/software/advanced-controls/introduction/introduction-to-pid.html">x and y PID controllers</a>
      * used in custom swerve requests.
      */
-<<<<<<< HEAD
-    public static final Angle HEADING_TOLERANCE = Degrees.of(2);
+    public static final Distance LINEAR_TOLERANCE = Inches.of(1);
 
     /**
      * Goal tolerance for the <a href="https://docs.wpilib.org/en/stable/docs/software/advanced-controls/introduction/introduction-to-pid.html">x and y PID controllers</a>
      * used in custom swerve requests.
      */
-=======
->>>>>>> ca6880a5
     public static final Distance LINEAR_TOLERANCE = Inches.of(1);
 
     /**
@@ -173,9 +167,6 @@
     public static final RobotConfig PATHPLANNER_CONFIG =
             new RobotConfig(ROBOT_MASS, ROBOT_MOI, MODULE_CONFIG, MODULE_OFFSETS);
 
-<<<<<<< HEAD
-    public static final PathConstraints PATHFINDING_CONSTRAINTS =
-=======
     public static final PathConstraints ON_THE_FLY_CONSTRAINTS = new PathConstraints(
             LINEAR_MOTION_CONSTRAINTS.maxVelocity,
             LINEAR_MOTION_CONSTRAINTS.maxAcceleration,
@@ -183,7 +174,6 @@
             Units.degreesToRadians(540),
             12);
     public static final PathConstraints CORAL_STATION_CONSTRAINTS =
->>>>>>> ca6880a5
             new PathConstraints(4, 4, Units.degreesToRadians(540), Units.degreesToRadians(540), 12);
     public static final PathConstraints CAGE_CONSTRAINTS =
             new PathConstraints(1, 1, Units.degreesToRadians(540), Units.degreesToRadians(540), 12);
