package frc.robot.subsystems.intake;

import static edu.wpi.first.units.Units.*;

public class IntakeConstants {
    private IntakeConstants() {}

    public static final int ARM_ID = 6;
    public static final int WHEEL_RIGHT_ID = 7;
    public static final int WHEEL_LEFT_ID = 8;

    /**
     * The roboRIO DIO channel that the
     * <a href="https://www.adafruit.com/product/2168">beam break sensor</a>
     * is plugged into.
     */
    public static final int ARM_BEAM_BEAK_DIO_CHANNEL = 8;

    /**
     * The current limit for the arm in amps.
     * This is currently set to the value suggested by
     * <a href="https://docs.revrobotics.com/brushless/spark-flex/gs/make-it-spin#suggested-current-limits">REV for the NEO Vortex.</a>
     */
    public static final int ARM_CURRENT_LIMIT = 80;
    /**
     * The current limit for the wheels in amps.
     * This is currently set to the value suggested by
     * <a href="https://docs.revrobotics.com/brushless/spark-flex/gs/make-it-spin#suggested-current-limits">REV for the NEO 550.</a>
     */
    public static final int WHEEL_CURRENT_LIMIT = 40;

    /** Units: radians */
<<<<<<< HEAD
    public static final double ARM_MAX_LIMIT = 5.411;
    /** Units: radians */
    public static final double ARM_MIN_LIMIT = 3.124;
=======
    public static final double ARM_MAX_LIMIT = 5.6;
    /** Units: radians */
    public static final double ARM_MIN_LIMIT = 3.517;
>>>>>>> ca6880a5

    /**
     * The conversion of motor input rotations to arm output radians.
     */
    public static final double ARM_POSITION_CONVERSION_FACTOR = Rotations.one().in(Radians);
    /**
     * The conversion of motor input rotations per minute to arm output radians per second.
     */
    public static final double ARM_VELOCITY_CONVERSION_FACTOR =
            Rotations.per(Minute).one().in(RadiansPerSecond);

    /**
     * The position of the absolute encoder (before any position conversion factor) that reports 0.
     * This is currently set outside the arm's range of motion to prevent the position wrapping around from 1 to 0.
     */
    public static final double ARM_ZERO_OFFSET = 0.25;

    /**
     * The conversion of motor input rotations to wheel output radians.
     * Motor input rotations will be divided by the gear ratio, and then converted to radians.
     */
    public static final double WHEEL_POSITION_CONVERSION_FACTOR =
            Rotations.one().div(4).in(Radians);
    /**
     * The conversion of motor input rotations per minute to wheel output radians per second.
     * Motor input rotations per minute will divided by the gear ratio, and converted to radians per second.
     */
    public static final double WHEEL_VELOCITY_CONVERSION_FACTOR =
            Rotations.per(Minute).one().div(4.0).in(RadiansPerSecond);

    /**
     * Proportional gain for the <a href="https://docs.revrobotics.com/revlib/spark/closed-loop#closed-loop-control-with-spark-motor-controllers">internal closed loop controller</a>
     * in duty cycle (percent out) per radian.
     * This still needs to be tuned.
     */
<<<<<<< HEAD
    public static final double K_P = 0.2;
=======
    public static final double K_P = 0.25;
>>>>>>> ca6880a5

    // Common intake positions
    /**
     * The position that aligns the arm with the algae resting on a coral in radians.
     */
<<<<<<< HEAD
    public static final double ON_CORAL_PICKUP_POSITION = 3.854;
    /**
     * The position that aligns the arm with the algae resting on the ground in radians.
     */
    public static final double GROUND_PICKUP_POSITION = 3.155;
    /** Units: radians */
    public static final double PROCESSOR_POSITION = 3.621;
=======
    public static final double ON_CORAL_PICKUP_POSITION = 4.0;
    /**
     * The position that aligns the arm with the algae resting on the ground in radians.
     */
    public static final double GROUND_PICKUP_POSITION = 3.6;
    /** Units: radians */
    public static final double PROCESSOR_POSITION = 4.0;
>>>>>>> ca6880a5
}<|MERGE_RESOLUTION|>--- conflicted
+++ resolved
@@ -30,15 +30,9 @@
     public static final int WHEEL_CURRENT_LIMIT = 40;
 
     /** Units: radians */
-<<<<<<< HEAD
-    public static final double ARM_MAX_LIMIT = 5.411;
-    /** Units: radians */
-    public static final double ARM_MIN_LIMIT = 3.124;
-=======
     public static final double ARM_MAX_LIMIT = 5.6;
     /** Units: radians */
     public static final double ARM_MIN_LIMIT = 3.517;
->>>>>>> ca6880a5
 
     /**
      * The conversion of motor input rotations to arm output radians.
@@ -74,25 +68,12 @@
      * in duty cycle (percent out) per radian.
      * This still needs to be tuned.
      */
-<<<<<<< HEAD
-    public static final double K_P = 0.2;
-=======
     public static final double K_P = 0.25;
->>>>>>> ca6880a5
 
     // Common intake positions
     /**
      * The position that aligns the arm with the algae resting on a coral in radians.
      */
-<<<<<<< HEAD
-    public static final double ON_CORAL_PICKUP_POSITION = 3.854;
-    /**
-     * The position that aligns the arm with the algae resting on the ground in radians.
-     */
-    public static final double GROUND_PICKUP_POSITION = 3.155;
-    /** Units: radians */
-    public static final double PROCESSOR_POSITION = 3.621;
-=======
     public static final double ON_CORAL_PICKUP_POSITION = 4.0;
     /**
      * The position that aligns the arm with the algae resting on the ground in radians.
@@ -100,5 +81,4 @@
     public static final double GROUND_PICKUP_POSITION = 3.6;
     /** Units: radians */
     public static final double PROCESSOR_POSITION = 4.0;
->>>>>>> ca6880a5
 }