// Copyright (c) FIRST and other WPILib contributors.
// Open Source Software; you can modify and/or share it under the terms of
// the WPILib BSD license file in the root directory of this project.

package frc.robot;

import static edu.wpi.first.units.Units.Meters;

import com.ctre.phoenix6.SignalLogger;
import com.pathplanner.lib.commands.FollowPathCommand;
import edu.wpi.first.math.geometry.Pose2d;
import edu.wpi.first.math.geometry.Rotation2d;
import edu.wpi.first.net.WebServer;
import edu.wpi.first.wpilibj.DataLogManager;
import edu.wpi.first.wpilibj.DriverStation;
import edu.wpi.first.wpilibj.DriverStation.Alliance;
import edu.wpi.first.wpilibj.Filesystem;
import edu.wpi.first.wpilibj.TimedRobot;
import edu.wpi.first.wpilibj2.command.Command;
import edu.wpi.first.wpilibj2.command.CommandScheduler;
import frc.robot.Constants.VisionConstants;
import frc.robot.util.Elastic;
import frc.robot.util.LimelightHelpers;
import org.littletonrobotics.urcl.URCL;

/**
 * The methods in this class are called automatically corresponding to each mode, as described in
 * the TimedRobot documentation. If you change the name of this class or the package after creating
 * this project, you must also update the Main.java file in the project.
 */
public class Robot extends TimedRobot {
    private Command m_autonomousCommand;

    private RobotContainer m_robotContainer;
    private boolean m_hasAppliedRobotRotation;

    /**
     * This function is run when the robot is first started up and should be used for any
     * initialization code.
     */
    @Override
    public void robotInit() {
        // Silence joystick warnings because they get in the way of other warnings
        DriverStation.silenceJoystickConnectionWarning(true);

        // Instantiate our RobotContainer.  This will perform all our button bindings, and put our
        // autonomous chooser on the dashboard.
        m_robotContainer = new RobotContainer();

        m_hasAppliedRobotRotation = false;

        // Create the webserver for accessing Elastic's saved layout across computers
        WebServer.start(5800, Filesystem.getDeployDirectory().getPath());

        Elastic.selectTab("Autonomous");

        // Configure limelight position
        LimelightHelpers.setCameraPose_RobotSpace(
                VisionConstants.FRONT_LIMELIGHT_NAME,
                VisionConstants.FRONT_LIMELIGHT_FORWARD_OFFSET,
                0,
                VisionConstants.FRONT_LIMELIGHT_UP_OFFSET,
                0,
                0,
                0);
        LimelightHelpers.setCameraPose_RobotSpace(
                VisionConstants.BACK_LIMELIGHT_NAME,
                VisionConstants.BACK_LIMELIGHT_FORWARD_OFFSET,
                0,
                VisionConstants.BACK_LIMELIGHT_UP_OFFSET,
                0,
                0,
                VisionConstants.BACK_LIMELIGHT_YAW);

        // Ensure that the PathPlanner GUI displays the robot's actual config.
        // If there are differences, they will be reported in SmartDashboard.
        // DriveConstants.PATHPLANNER_CONFIG.hasValidConfig();

        // Turn the LEDs red
        // LEDs.candle.setLEDs(255, 0, 0, 0, LEDConstants.LED_STRIP_START, LEDConstants.LED_STRIP_COUNT);

        SignalLogger.setPath("/media/sda1/logs/");
        DataLogManager.start();
        DriverStation.startDataLog(DataLogManager.getLog(), true);
        URCL.start(Constants.REV_CAN_ID_ALIASES);
        SignalLogger.start();

        FollowPathCommand.warmupCommand().schedule();
    }

    /**
     * This function is called every 20 ms, no matter the mode. Use this for items like diagnostics
     * that you want ran during disabled, autonomous, teleoperated and test.
     *
     * <p>This runs after the mode specific periodic functions, but before LiveWindow and
     * SmartDashboard integrated updating.
     */
    @Override
    public void robotPeriodic() {
        // Runs the Scheduler.  This is responsible for polling buttons, adding newly-scheduled
        // commands, running already-scheduled commands, removing finished or interrupted commands,
        // and running subsystem periodic() methods.  This must be called from the robot's periodic
        // block in order for anything in the Command-based framework to work.
        CommandScheduler.getInstance().run();
    }

    /** This function is called once each time the robot enters Disabled mode. */
    @Override
    public void disabledInit() {
        // Turn the LEDs white to indicate the robot is connected to Driver Station/FMS
        // LEDs.candle.setLEDs(255, 255, 255, 0, LEDConstants.LED_STRIP_START, LEDConstants.LED_STRIP_COUNT);
    }

    @Override
    public void disabledPeriodic() {
        /* You need to update the robot rotation before PathPlanner does
        because time between updating the rotation and the limelight receiving it
        causes the limelight to send incorrect pose estimates for a split second at the start of the match.
        */
        if (!m_hasAppliedRobotRotation) {
            Alliance alliance = DriverStation.getAlliance().orElse(null);
            if (alliance == Alliance.Blue) {
                m_robotContainer.resetRobotRotation(Rotation2d.k180deg);
                m_hasAppliedRobotRotation = true;
            } else if (alliance == Alliance.Red) {
                m_robotContainer.resetRobotRotation(Rotation2d.kZero);
                m_hasAppliedRobotRotation = true;
            }
        }
    }

    /** This autonomous runs the autonomous command selected by your {@link RobotContainer} class. */
    @Override
    public void autonomousInit() {
        m_autonomousCommand = m_robotContainer.getAutonomousCommand();

        // schedule the autonomous command (example)
        if (m_autonomousCommand != null) {
            System.out.println("Starting auto: " + m_autonomousCommand.getName());
            m_autonomousCommand.schedule();
            // LEDs.candle.setLEDs(0, 0, 255, 0, LEDConstants.LED_STRIP_START, LEDConstants.LED_STRIP_COUNT);
        }
    }

    /** This function is called periodically during autonomous. */
    @Override
    public void autonomousPeriodic() {}

    @Override
    public void teleopInit() {
        // This makes sure that the autonomous stops running when
        // teleop starts running. If you want the autonomous to
        // continue until interrupted by another command, remove
        // this line or comment it out.
        if (m_autonomousCommand != null) {
            m_autonomousCommand.cancel();
        }

        Elastic.selectTab("Teleoperated");
        // LEDs.candle.setLEDs(0, 255, 0, 0, LEDConstants.LED_STRIP_START, LEDConstants.LED_STRIP_COUNT);
    }

    /** This function is called periodically during operator control. */
    @Override
    public void teleopPeriodic() {}

    @Override
    public void testInit() {
        // Cancels all running commands at the start of test mode.
        CommandScheduler.getInstance().cancelAll();

<<<<<<< HEAD
        m_robotContainer.resetRobotPosition(new Pose2d(Meters.of(10), Meters.of(5), Rotation2d.fromDegrees(180)));
=======
        m_robotContainer.resetFieldPosition(new Pose2d(Meters.of(10), Meters.of(5), Rotation2d.fromDegrees(180)));
        // LEDs.candle.setLEDs(255, 0, 255, 0, LEDConstants.LED_STRIP_START, LEDConstants.LED_STRIP_COUNT);
        // SignalLogger.start();
>>>>>>> ca6880a5
    }

    /** This function is called periodically during test mode. */
    @Override
    public void testPeriodic() {}

    @Override
    public void testExit() {
        // SignalLogger.stop();
        // DataLogManager.stop();
    }

    /** This function is called once when the robot is first started up. */
    @Override
    public void simulationInit() {}

    /** This function is called periodically whilst in simulation. */
    @Override
    public void simulationPeriodic() {}
}<|MERGE_RESOLUTION|>--- conflicted
+++ resolved
@@ -169,13 +169,9 @@
         // Cancels all running commands at the start of test mode.
         CommandScheduler.getInstance().cancelAll();
 
-<<<<<<< HEAD
-        m_robotContainer.resetRobotPosition(new Pose2d(Meters.of(10), Meters.of(5), Rotation2d.fromDegrees(180)));
-=======
         m_robotContainer.resetFieldPosition(new Pose2d(Meters.of(10), Meters.of(5), Rotation2d.fromDegrees(180)));
         // LEDs.candle.setLEDs(255, 0, 255, 0, LEDConstants.LED_STRIP_START, LEDConstants.LED_STRIP_COUNT);
         // SignalLogger.start();
->>>>>>> ca6880a5
     }
 
     /** This function is called periodically during test mode. */
